--- conflicted
+++ resolved
@@ -56,72 +56,6 @@
       - '--path.sysfs=/host/sys'
       - '--collector.filesystem.mount-points-exclude=^/(sys|proc|dev|host|etc)($$|/)'
 
-<<<<<<< HEAD
-  # redpanda-0:
-    # command:
-      # - redpanda
-      # - start
-      # - --kafka-addr internal://0.0.0.0:9092,external://0.0.0.0:19092
-      # # Address the broker advertises to clients that connect to the Kafka API.
-      # # Use the internal addresses to connect to the Redpanda brokers'
-      # # from inside the same Docker network.
-      # # Use the external addresses to connect to the Redpanda brokers'
-      # # from outside the Docker network.
-      # - --advertise-kafka-addr internal://redpanda-0:9092,external://localhost:19092
-      # - --pandaproxy-addr internal://0.0.0.0:8082,external://0.0.0.0:18082
-      # # Address the broker advertises to clients that connect to the HTTP Proxy.
-      # - --advertise-pandaproxy-addr internal://redpanda-0:8082,external://localhost:18082
-      # - --schema-registry-addr internal://0.0.0.0:8081,external://0.0.0.0:18081
-      # # Redpanda brokers use the RPC API to communicate with each other internally.
-      # - --rpc-addr redpanda-0:33145
-      # - --advertise-rpc-addr redpanda-0:33145
-      # # Mode dev-container uses well-known configuration properties for development in containers.
-      # - --mode dev-container
-      # # Tells Seastar (the framework Redpanda uses under the hood) to use 1 core on the system.
-      # - --smp 1
-      # - --memory 4G
-      # - --default-log-level=info
-    # image: docker.redpanda.com/redpandadata/redpanda:v24.2.12
-    # container_name: redpanda-0
-    # networks:
-      # - dsp_network
-    # ports:
-      # - 18081:18081
-      # - 18082:18082
-      # - 19092:19092
-      # - 19644:9644
-  # console:
-    # container_name: redpanda-console
-    # image: docker.redpanda.com/redpandadata/console:v2.7.2
-    # networks:
-      # - dsp_network
-    # entrypoint: /bin/sh
-    # command: -c 'echo "$$CONSOLE_CONFIG_FILE" > /tmp/config.yml; /app/console'
-    # environment:
-      # CONFIG_FILEPATH: /tmp/config.yml
-      # CONSOLE_CONFIG_FILE: |
-        # kafka:
-          # brokers: ["redpanda-0:9092"]
-          # schemaRegistry:
-            # enabled: true
-            # urls: ["http://redpanda-0:8081"]
-        # redpanda:
-          # adminApi:
-            # enabled: true
-            # urls: ["http://redpanda-0:9644"]
-    # ports:
-      # - 8080:8080
-    # depends_on:
-      # - redpanda-0
-
-  kafka:
-    image: apache/kafka:latest
-    hostname: kafka
-    container_name: kafka
-    ports:
-      - 9092:9092
-    environment:
-=======
   redpanda-0:
     profiles:
       - redpanda
@@ -193,7 +127,6 @@
     ports:
       - 9092:9092
     environment:
->>>>>>> 01ee2fbc
       KAFKA_BROKER_ID: 1
       KAFKA_LISTENER_SECURITY_PROTOCOL_MAP: PLAINTEXT:PLAINTEXT,PLAINTEXT_HOST:PLAINTEXT,CONTROLLER:PLAINTEXT
       KAFKA_ADVERTISED_LISTENERS: PLAINTEXT://kafka:29092,PLAINTEXT_HOST://localhost:9092
