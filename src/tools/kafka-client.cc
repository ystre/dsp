/**
 * Part of Data Stream Processing tools.
 *
 * A Kafka client for performance measuring and functional testing.
 */

#include "stat.hh"

#include <dsp/cache.hh>
#include <dsp/daemon.hh>
<<<<<<< HEAD
#include <dsp/ckafka.hh>
=======
>>>>>>> 01ee2fbc
#include <dsp/kafka.hh>
#include <dsp/sys.hh>
#include <dsp/tcp.hh>

#include <nova/log.hh>
#include <nova/main.hh>
#include <nova/random.hh>

#pragma GCC diagnostic push
#pragma GCC diagnostic ignored "-Wnull-dereference"
#include <boost/program_options.hpp>
#pragma GCC diagnostic pop

#include <cstddef>
#include <iostream>
#include <optional>
#include <string>

namespace po = boost::program_options;
using namespace std::literals;

auto produce(const po::variables_map& args) {
    const auto broker = args["broker"].as<std::string>();
    const auto topic = args["topic"].as<std::string>();
    const auto count = args["count"].as<long>();
    const auto size = args["size"].as<std::size_t>();

    const auto data = nova::random().string<nova::alphanumeric_distribution>(size);
    nova::log::info("Generated payload with size {}: {}", size, data);

    auto cfg = dsp::kf::properties{};
    cfg.bootstrap_server(broker);

    auto producer = dsp::kf::producer{ std::move(cfg) };

    const auto message = dsp::message{
        .key = { },
        .subject = topic,
        .properties = { },
        .payload = nova::data_view(data).to_vec()
    };

<<<<<<< HEAD
=======
    auto spinner = dsp::spinner{ };
    spinner.max_iterations(static_cast<std::size_t>(count));
    spinner.set_prefix("Messages sent");

>>>>>>> 01ee2fbc
    auto stat = statistics{ };

    for (int i = 0; i < count; ++i) {
        producer.send(message);
        stat.observe(message.payload.size());       // TODO: full message size, potentially from delivery handler
<<<<<<< HEAD
        nova::topic_log::info("{}", stat.to_string());
    }

=======
        spinner.set_message(stat.to_string());
        spinner.tick();
    }

    spinner.set_prefix("Finished");
    spinner.finish();
>>>>>>> 01ee2fbc
    producer.flush();
}

auto consume(const po::variables_map& args) {
    const auto broker = args["broker"].as<std::string>();
    const auto group_id = args["group-id"].as<std::string>();
    const auto topic = args["topic"].as<std::string>();
    const auto batch_size = args["batch-size"].as<std::size_t>();

    auto cfg = dsp::kf::properties{};
    cfg.bootstrap_server(broker);
    cfg.group_id(group_id);
    cfg.offset_earliest();

    auto spinner = dsp::spinner{ };
    spinner.set_prefix("Messages consumed");

    auto stat = statistics{ };

    auto consumer = dsp::kf::consumer{ std::move(cfg) };
    consumer.subscribe(topic);

    while (g_sigint == 0) {
        for (const auto& message : consumer.consume(batch_size)) {
            stat.observe(message->len());       // TODO: full message size
            spinner.set_message(stat.to_string());
            spinner.tick();
        }
        spinner.tick();
    }

    spinner.set_prefix("Finished");
    spinner.finish();
}

auto parse_args_produce(const std::vector<std::string>& subargs)
        -> std::optional<boost::program_options::variables_map>
{
    auto arg_parser = po::options_description("Kafka producer client");

    arg_parser.add_options()
        ("broker,b", po::value<std::string>()->required(), "Address of the Kafka broker")
        ("topic,t", po::value<std::string>()->required(), "Topic name")
        ("count,c", po::value<long>()->required(), "Number of messages to send")
        ("size,s", po::value<std::size_t>()->required(), "The size of the messages to send (Max size: 65 533)")
        ("help,h", "Show this help message")
    ;

    po::variables_map args;
    po::store(po::command_line_parser(subargs).options(arg_parser).run(), args);

    if (args.contains("help")) {
        std::cerr << arg_parser << "\n";
        return std::nullopt;
    }

    args.notify();
    args.insert({ "command"s, po::variable_value("produce"s, false) });

    return args;
}

auto parse_args_consume(const std::vector<std::string>& subargs)
        -> std::optional<boost::program_options::variables_map>
{
    auto arg_parser = po::options_description("Kafka producer client");

    arg_parser.add_options()
        ("broker,b", po::value<std::string>()->required(), "Address of the Kafka broker")
        ("topic,t", po::value<std::string>()->required(), "Topic name")
        ("group-id,g", po::value<std::string>(), "Group ID")
        ("batch-size,s", po::value<std::size_t>(), "Consuming batch size")
        ("help,h", "Show this help message")
    ;

    po::variables_map args;
    po::store(po::command_line_parser(subargs).options(arg_parser).run(), args);

    if (args.contains("help")) {
        std::cerr << arg_parser << "\n";
        return std::nullopt;
    }

    args.notify();
    args.insert({ "command"s, po::variable_value("consume"s, false) });

    return args;
}

auto parse_args(int argc, char* argv[]) -> std::optional<boost::program_options::variables_map> {
    auto arg_parser = po::options_description("Kafka client (producer and consumer)");

    arg_parser.add_options()
        ("command", po::value<std::string>()->required(), "produce|consume|help")
        ("subargs", po::value<std::vector<std::string>>(), "Arguments for subcommand")
    ;

    auto positional_args = po::positional_options_description{ };
    positional_args
        .add("command", 1)
        .add("subargs", -1)
    ;

    po::variables_map args;

    auto parsed = po::command_line_parser(argc, argv)
        .options(arg_parser)
        .positional(positional_args)
        .allow_unregistered()
        .run();

    po::store(parsed, args);

    const auto command = args["command"].as<std::string>();
    const auto subargs = po::collect_unrecognized(parsed.options, po::include_positional);

    if (command == "help") {
        std::cerr << arg_parser << "\n";
        return std::nullopt;
    } else if (command == "produce") {
        return parse_args_produce(subargs);
    } else if (command == "consume") {
        return parse_args_consume(subargs);
    } else {
        throw nova::exception("Unsupported command {}, command");
    }
}

auto entrypoint([[maybe_unused]] const po::variables_map& args) -> int {
    nova::log::init("kafka");

    [[maybe_unused]] auto sig = dsp::signal_handler{ };
    const auto client = args["command"].as<std::string>();

    if (client == "produce") {
        produce(args);
    } else if (client == "consume") {
        consume(args);
    }

    return EXIT_SUCCESS;
}

NOVA_MAIN_ARG_PARSE(entrypoint, parse_args);<|MERGE_RESOLUTION|>--- conflicted
+++ resolved
@@ -8,10 +8,7 @@
 
 #include <dsp/cache.hh>
 #include <dsp/daemon.hh>
-<<<<<<< HEAD
 #include <dsp/ckafka.hh>
-=======
->>>>>>> 01ee2fbc
 #include <dsp/kafka.hh>
 #include <dsp/sys.hh>
 #include <dsp/tcp.hh>
@@ -54,30 +51,16 @@
         .payload = nova::data_view(data).to_vec()
     };
 
-<<<<<<< HEAD
-=======
-    auto spinner = dsp::spinner{ };
-    spinner.max_iterations(static_cast<std::size_t>(count));
-    spinner.set_prefix("Messages sent");
-
->>>>>>> 01ee2fbc
     auto stat = statistics{ };
 
     for (int i = 0; i < count; ++i) {
         producer.send(message);
         stat.observe(message.payload.size());       // TODO: full message size, potentially from delivery handler
-<<<<<<< HEAD
         nova::topic_log::info("{}", stat.to_string());
-    }
-
-=======
-        spinner.set_message(stat.to_string());
-        spinner.tick();
     }
 
     spinner.set_prefix("Finished");
     spinner.finish();
->>>>>>> 01ee2fbc
     producer.flush();
 }
 
