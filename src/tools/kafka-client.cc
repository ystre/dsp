--- conflicted
+++ resolved
@@ -94,12 +94,6 @@
         }
     }
 
-<<<<<<< HEAD
-    // TODO: Summary metrics (even when it does not run for at least a second to
-    //       reach the periodic logging.
-    //
-    // Design philosophy: One executable for functional and performance testing.
-=======
     if (not producer.flush(5s)) {
         nova::topic_log::warn("perf", "Flush timed out");
     }
@@ -116,8 +110,6 @@
         mps / nova::units::constants::kilo,
         elapsed
     );
-
->>>>>>> e1f74e3f
 }
 
 auto consume([[maybe_unused]] const po::variables_map& args) {
